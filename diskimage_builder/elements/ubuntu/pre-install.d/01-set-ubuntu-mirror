#!/bin/bash

if [[ ${DIB_DEBUG_TRACE:-0} -gt 1 ]]; then
    set -x
fi
set -eu
set -o pipefail

DIB_DISTRIBUTION_MIRROR=${DIB_DISTRIBUTION_MIRROR:-}

[[ -n "$DIB_DISTRIBUTION_MIRROR" ]] || exit 0

while IFS= read line
do
<<<<<<< HEAD
    if [[ "$line" =~ ${DIB_DISTRIBUTION_MIRROR_UBUNTU_IGNORE:-X_IGNORED_LINE_X} ]]; then
=======
    if [[ -n "${DIB_DISTRIBUTION_MIRROR_UBUNTU_IGNORE:-}" && "$line" =~ ${DIB_DISTRIBUTION_MIRROR_UBUNTU_IGNORE:-} ]]; then
>>>>>>> a77a2143
        # append line unmodified
        echo "$line" | tee --append /etc/apt/sources.list.new
    else
        echo "$line" | \
            sed -e "s&http://\(archive\|security\).ubuntu.com/ubuntu&$DIB_DISTRIBUTION_MIRROR&" | \
            tee --append /etc/apt/sources.list.new
    fi
done < /etc/apt/sources.list

if [[ -n "${DIB_DISTRIBUTION_MIRROR_UBUNTU_INSECURE:-}" ]]; then
    echo "APT::Get::AllowUnauthenticated \"true\";" | tee /etc/apt/apt.conf.d/95allow-unauthenticated
    echo "Acquire::AllowInsecureRepositories \"true\";" | tee -a /etc/apt/apt.conf.d/95allow-unauthenticated
fi

mv /etc/apt/sources.list.new /etc/apt/sources.list<|MERGE_RESOLUTION|>--- conflicted
+++ resolved
@@ -12,11 +12,7 @@
 
 while IFS= read line
 do
-<<<<<<< HEAD
-    if [[ "$line" =~ ${DIB_DISTRIBUTION_MIRROR_UBUNTU_IGNORE:-X_IGNORED_LINE_X} ]]; then
-=======
     if [[ -n "${DIB_DISTRIBUTION_MIRROR_UBUNTU_IGNORE:-}" && "$line" =~ ${DIB_DISTRIBUTION_MIRROR_UBUNTU_IGNORE:-} ]]; then
->>>>>>> a77a2143
         # append line unmodified
         echo "$line" | tee --append /etc/apt/sources.list.new
     else
